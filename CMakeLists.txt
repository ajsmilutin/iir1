cmake_minimum_required(VERSION 2.8)

if(NOT CMAKE_BUILD_TYPE AND NOT CMAKE_CONFIGURATION_TYPES)
	set(CMAKE_BUILD_TYPE "RelWithDebInfo")
endif()

<<<<<<< HEAD
project(iir VERSION 1.7.4 LANGUAGES CXX)
=======
if(${CMAKE_VERSION} VERSION_LESS "3.0.0")
	set(PROJECT_VERSION 1.7.3)
	project(iir)
else()
	cmake_policy(SET CMP0048 NEW) # set VERSION in project()
	project(iir VERSION 1.7.3 LANGUAGES CXX)
endif()
>>>>>>> 6962923f
include(GNUInstallDirs)
add_subdirectory(test)
add_subdirectory(demo)
enable_testing ()

if (MSVC)
    add_compile_options(/W4)
else()
    add_compile_options(-Wall -Wconversion -Wextra -pedantic)
endif()

set(LIBSRC
  iir/Biquad.cpp
  iir/Butterworth.cpp
  iir/Cascade.cpp
  iir/ChebyshevI.cpp
  iir/ChebyshevII.cpp
  iir/Custom.cpp
  iir/PoleFilter.cpp
  iir/RBJ.cpp
  iir/State.cpp)

set(LIBINCLUDE
  iir/Biquad.h
  iir/Butterworth.h
  iir/Cascade.h
  iir/ChebyshevI.h
  iir/ChebyshevII.h
  iir/Common.h
  iir/Custom.h
  iir/Layout.h
  iir/MathSupplement.h
  iir/PoleFilter.h
  iir/RBJ.h
  iir/State.h
  iir/Types.h)

add_library(iir
  SHARED
  ${LIBSRC}
  )

target_include_directories(iir PRIVATE iir)

set_target_properties(iir PROPERTIES
  SOVERSION 1
  VERSION ${PROJECT_VERSION}
  PUBLIC_HEADER Iir.h
  PRIVATE_HEADER "${LIBINCLUDE}")

install(TARGETS iir EXPORT iir-targets
  LIBRARY DESTINATION ${CMAKE_INSTALL_LIBDIR}
  ARCHIVE DESTINATION ${CMAKE_INSTALL_LIBDIR}
  PUBLIC_HEADER DESTINATION ${CMAKE_INSTALL_INCLUDEDIR}
  PRIVATE_HEADER DESTINATION ${CMAKE_INSTALL_INCLUDEDIR}/iir)

configure_file(iir.pc.in iir.pc @ONLY)

add_library(iir_static
  STATIC
  ${LIBSRC}
  )

target_include_directories(iir_static PRIVATE iir)

set_target_properties(iir_static PROPERTIES
  VERSION ${PROJECT_VERSION}
  PUBLIC_HEADER Iir.h
  PRIVATE_HEADER "${LIBINCLUDE}")

install(TARGETS iir_static EXPORT iir-targets
  LIBRARY DESTINATION ${CMAKE_INSTALL_LIBDIR}
  ARCHIVE DESTINATION ${CMAKE_INSTALL_LIBDIR}
  PUBLIC_HEADER DESTINATION ${CMAKE_INSTALL_INCLUDEDIR}
  PRIVATE_HEADER DESTINATION ${CMAKE_INSTALL_INCLUDEDIR}/iir)

install(EXPORT iir-targets
  DESTINATION lib/cmake/iir
  NAMESPACE iir::
  FILE iir-config.cmake
)<|MERGE_RESOLUTION|>--- conflicted
+++ resolved
@@ -4,9 +4,6 @@
 	set(CMAKE_BUILD_TYPE "RelWithDebInfo")
 endif()
 
-<<<<<<< HEAD
-project(iir VERSION 1.7.4 LANGUAGES CXX)
-=======
 if(${CMAKE_VERSION} VERSION_LESS "3.0.0")
 	set(PROJECT_VERSION 1.7.3)
 	project(iir)
@@ -14,7 +11,6 @@
 	cmake_policy(SET CMP0048 NEW) # set VERSION in project()
 	project(iir VERSION 1.7.3 LANGUAGES CXX)
 endif()
->>>>>>> 6962923f
 include(GNUInstallDirs)
 add_subdirectory(test)
 add_subdirectory(demo)
